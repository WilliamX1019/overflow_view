--- conflicted
+++ resolved
@@ -1,8 +1,7 @@
-<<<<<<< HEAD
-## 0.4.0
+## 0.6.0
 ### Enhancement
 * [Wrapped items](https://github.com/letsar/overflow_view/issues/2)
-=======
+
 ## 0.5.0
 ### Changed
 * Update Flutter constraints.
@@ -15,7 +14,6 @@
 ### Changed
 * Update Flutter and Dart SDK constraints.
 * Update dependencies.
->>>>>>> caefbcf6
 
 ## 0.3.1
 ### Changed
