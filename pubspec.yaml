name: overflow_view
description: A widget displaying children in a line with an overflow indicator at the end if there is not enough space.
<<<<<<< HEAD
version: 0.4.0
=======
version: 0.5.0
>>>>>>> caefbcf6
homepage: https://github.com/letsar/overflow_view

environment:
  sdk: ">=2.17.0 <4.0.0"
  flutter: ">=3.32.0"

dependencies:
  flutter:
    sdk: flutter
  value_layout_builder: ^0.5.0

dev_dependencies:
  flutter_test:
    sdk: flutter<|MERGE_RESOLUTION|>--- conflicted
+++ resolved
@@ -1,10 +1,6 @@
 name: overflow_view
 description: A widget displaying children in a line with an overflow indicator at the end if there is not enough space.
-<<<<<<< HEAD
-version: 0.4.0
-=======
-version: 0.5.0
->>>>>>> caefbcf6
+version: 0.6.0
 homepage: https://github.com/letsar/overflow_view
 
 environment:
